# ASTROALIGN

[![Build Status](https://travis-ci.org/toros-astro/astroalign.svg?branch=master)](https://travis-ci.org/toros-astro/astroalign)
[![Coverage](https://codecov.io/github/toros-astro/astroalign/coverage.svg?branch=master)](https://codecov.io/github/toros-astro/astroalign)
[![Documentation Status](https://readthedocs.org/projects/astroalign/badge/?version=latest)](http://astroalign.readthedocs.org/en/latest/?badge=latest)

**ASTROALIGN** is a simple package that will try to align two stellar astronomical images, especially when there is no WCS information available.

It does so by finding similar 3-point asterisms (triangles) in both images and deducing the affine transformation between them.

General registration routines try to match feature points, using corner
detection routines to make the point correspondence.
These generally fail for stellar astronomical images, since stars have very
little stable structure and so, in general, indistinguishable from each other.
Asterism matching is more robust, and closer to the human way of matching stellar images.

Astro align can match images of very different field of view, point-spread function, seeing and atmospheric conditions.

It may not work, or work with special care, on images of extended objects with few point-like sources or in very crowded fields.

***

## Installation

Using setuptools:

    $ pip install astroalign

or from this distribution with

    $ python setup.py install

***

Usage example

    >>> import astroalign as aa
    >>> aligned_image = aa.register(source_image, target_image)

In this example `source_image` will be interpolated by a transformation to coincide pixel to pixel with `target_image` and stored in `aligned_image`.

<<<<<<< HEAD
In this example image2transform will be interpolated by a transformation to coincide pixel to pixel with reference_image and stored in aligned_image.
=======
If we are only interested in knowing the transformation and the correspondence of control points in both images, use `find_transform` will return the transformation in a scikit-image SimilarityTransform object and a list of stars in source with the corresponding stars in target.
>>>>>>> 4fa9aa7a

    >>> transf, (s_list, t_list) = aa.find_transform(source, target)

`source` and `target` can each either be the numpy array of the image, or an iterable of (x, y) pairs of star positions on the image.

The returned `transf` object is a scikit-image [`SimilarityTranform`](http://scikit-image.org/docs/dev/api/skimage.transform.html#skimage.transform.SimilarityTransform) object that contains the transformation matrix along with the scale, rotation and translation parameters.

`s_list` and `t_list` are numpy arrays of (x, y) point correspondence between `source` and `target`. `transf` applied to `s_list` will approximately render `t_list`.

***

*This package is inspired by the [astrometry.net](http://astrometry.net) program*

TOROS Dev Team

<martinberoiz@gmail.com>
<|MERGE_RESOLUTION|>--- conflicted
+++ resolved
@@ -39,11 +39,7 @@
 
 In this example `source_image` will be interpolated by a transformation to coincide pixel to pixel with `target_image` and stored in `aligned_image`.
 
-<<<<<<< HEAD
-In this example image2transform will be interpolated by a transformation to coincide pixel to pixel with reference_image and stored in aligned_image.
-=======
 If we are only interested in knowing the transformation and the correspondence of control points in both images, use `find_transform` will return the transformation in a scikit-image SimilarityTransform object and a list of stars in source with the corresponding stars in target.
->>>>>>> 4fa9aa7a
 
     >>> transf, (s_list, t_list) = aa.find_transform(source, target)
 
